﻿using System;
using System.Collections.Generic;
using System.Text;
using NPOI.Util;

namespace NPOI.HSSF.Record.Drawing
{
    public class OfficeArtFOPT
    {
<<<<<<< HEAD
        private readonly OfficeArtRecordHeader _rh;
        private readonly List<OfficeArtFOPTE> _fopt;
        private readonly Dictionary<int, OfficeArtFOPTE> dictOptions = new Dictionary<int, OfficeArtFOPTE>();
        //private byte[] complexData = new byte[0];
=======
        private OfficeArtRecordHeader _rh;
        private List<OfficeArtFOPTE> _fopt;
        private Dictionary<int, OfficeArtFOPTE> dictOptions = new Dictionary<int, OfficeArtFOPTE>();
        //private byte[] complexData = Array.Empty<byte>();
>>>>>>> 58855027

        public OfficeArtFOPT(RecordInputStream ris)
        {
            _rh = new OfficeArtRecordHeader(ris);
            _fopt = new List<OfficeArtFOPTE>();
            int dataRemian = _rh.Len;
            while (dataRemian > 0)
            {
                OfficeArtFOPTE opte = new OfficeArtFOPTE(ris);
                _fopt.Add(opte);
                dataRemian -= opte.DataSize;
                dictOptions.Add(opte.Opid.OpId, opte);
            }
            
        }
        public OfficeArtFOPTE GetFillOptionElement(int opid)
        {
            if (dictOptions.TryGetValue(opid, out OfficeArtFOPTE element))
                return element;
            return null;
        }
        public int DataSize
        {
            get
            {
                int size = 0;
                foreach (OfficeArtFOPTE opte in _fopt)
                    size += opte.DataSize;
                return _rh.DataSize + size;
            }
        }

        public void Serialize(ILittleEndianOutput out1)
        {
            _rh.Serialize(out1);
            for (int i = 0; i < _fopt.Count; i++)
            {
                _fopt[i].Serialize(out1);
            }
        }
    }
    public class OfficeArtTertiaryFOPT : OfficeArtFOPT
    {
        public OfficeArtTertiaryFOPT(RecordInputStream ris)
            : base(ris)
        {
        }
    }
}<|MERGE_RESOLUTION|>--- conflicted
+++ resolved
@@ -7,17 +7,10 @@
 {
     public class OfficeArtFOPT
     {
-<<<<<<< HEAD
         private readonly OfficeArtRecordHeader _rh;
         private readonly List<OfficeArtFOPTE> _fopt;
         private readonly Dictionary<int, OfficeArtFOPTE> dictOptions = new Dictionary<int, OfficeArtFOPTE>();
-        //private byte[] complexData = new byte[0];
-=======
-        private OfficeArtRecordHeader _rh;
-        private List<OfficeArtFOPTE> _fopt;
-        private Dictionary<int, OfficeArtFOPTE> dictOptions = new Dictionary<int, OfficeArtFOPTE>();
         //private byte[] complexData = Array.Empty<byte>();
->>>>>>> 58855027
 
         public OfficeArtFOPT(RecordInputStream ris)
         {
