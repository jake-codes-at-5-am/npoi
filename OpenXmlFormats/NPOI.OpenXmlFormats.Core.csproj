--- conflicted
+++ resolved
@@ -18,13 +18,4 @@
     <ProjectReference Include="..\main\NPOI.Core.csproj" />
     <ProjectReference Include="..\openxml4Net\NPOI.OpenXml4Net.Core.csproj" />
   </ItemGroup>
-
-<<<<<<< HEAD
-=======
-  <ItemGroup>
-    <PackageReference Include="Enums.NET" Version="4.0.1" />
-    <PackageReference Include="Microsoft.NETFramework.ReferenceAssemblies" Version="1.0.0" PrivateAssets="All" />
-  </ItemGroup>
-
->>>>>>> 46c01342
 </Project>