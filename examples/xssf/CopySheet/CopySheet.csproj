--- conflicted
+++ resolved
@@ -6,16 +6,13 @@
     <Platform Condition=" '$(Platform)' == '' ">AnyCPU</Platform>
     <ProjectGuid>{DFBB8F76-A870-479B-A696-E228A2365078}</ProjectGuid>
     <OutputType>Exe</OutputType>
-<<<<<<< HEAD
     <TargetFramework>netcoreapp3.1</TargetFramework>
-=======
     <AppDesignerFolder>Properties</AppDesignerFolder>
     <RootNamespace>CopySheet</RootNamespace>
     <AssemblyName>CopySheet</AssemblyName>
     <TargetFrameworkVersion>v4.5</TargetFrameworkVersion>
     <FileAlignment>512</FileAlignment>
     <TargetFrameworkProfile />
->>>>>>> 3fb0bfb6
   </PropertyGroup>
   <PropertyGroup Condition=" '$(Configuration)|$(Platform)' == 'Debug|AnyCPU' ">
     <PlatformTarget>AnyCPU</PlatformTarget>
@@ -62,17 +59,13 @@
     <Reference Include="System.Xml" />
   </ItemGroup>
   <ItemGroup>
-<<<<<<< HEAD
     <PackageReference Include="Portable.BouncyCastle" Version="1.8.6" />
     <PackageReference Include="SharpZipLib" Version="1.2.0" />
     <PackageReference Include="System.Configuration.ConfigurationManager" Version="4.7.0" />
-=======
     <Compile Include="Program.cs" />
     <Compile Include="Properties\AssemblyInfo.cs" />
->>>>>>> 3fb0bfb6
   </ItemGroup>
   <ItemGroup>
-<<<<<<< HEAD
     <Reference Include="NPOI">
       <HintPath>..\..\..\solution\Lib\netstandard2.0\NPOI.dll</HintPath>
     </Reference>
@@ -85,10 +78,8 @@
     <Reference Include="NPOI.OpenXmlFormats">
       <HintPath>..\..\..\solution\Lib\netstandard2.0\NPOI.OpenXmlFormats.dll</HintPath>
     </Reference>
-=======
     <None Include="app.config" />
     <None Include="packages.config" />
->>>>>>> 3fb0bfb6
   </ItemGroup>
   <Import Project="$(MSBuildToolsPath)\Microsoft.CSharp.targets" />
   <!-- To modify your build process, add your task inside one of the targets below and uncomment it. 
