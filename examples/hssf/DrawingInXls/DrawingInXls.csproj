﻿<?xml version="1.0" encoding="utf-8"?>
<Project ToolsVersion="4.0" DefaultTargets="Build" xmlns="http://schemas.microsoft.com/developer/msbuild/2003">
  <PropertyGroup>
    <Configuration Condition=" '$(Configuration)' == '' ">Debug</Configuration>
    <Platform Condition=" '$(Platform)' == '' ">AnyCPU</Platform>
    <ProductVersion>9.0.30729</ProductVersion>
    <SchemaVersion>2.0</SchemaVersion>
    <ProjectGuid>{064D83E9-B303-4924-888C-37115DB6F94F}</ProjectGuid>
    <OutputType>Exe</OutputType>
    <AppDesignerFolder>Properties</AppDesignerFolder>
    <RootNamespace>DrawingInXls</RootNamespace>
    <AssemblyName>DrawingInXls</AssemblyName>
    <TargetFrameworkVersion>v4.5</TargetFrameworkVersion>
    <FileAlignment>512</FileAlignment>
    <SccProjectName>
    </SccProjectName>
    <SccLocalPath>
    </SccLocalPath>
    <SccAuxPath>
    </SccAuxPath>
    <SccProvider>
    </SccProvider>
    <FileUpgradeFlags>
    </FileUpgradeFlags>
    <OldToolsVersion>3.5</OldToolsVersion>
    <UpgradeBackupLocation />
    <PublishUrl>publish\</PublishUrl>
    <Install>true</Install>
    <InstallFrom>Disk</InstallFrom>
    <UpdateEnabled>false</UpdateEnabled>
    <UpdateMode>Foreground</UpdateMode>
    <UpdateInterval>7</UpdateInterval>
    <UpdateIntervalUnits>Days</UpdateIntervalUnits>
    <UpdatePeriodically>false</UpdatePeriodically>
    <UpdateRequired>false</UpdateRequired>
    <MapFileExtensions>true</MapFileExtensions>
    <ApplicationRevision>0</ApplicationRevision>
    <ApplicationVersion>1.0.0.%2a</ApplicationVersion>
    <IsWebBootstrapper>false</IsWebBootstrapper>
    <UseApplicationTrust>false</UseApplicationTrust>
    <BootstrapperEnabled>true</BootstrapperEnabled>
    <TargetFrameworkProfile />
  </PropertyGroup>
  <PropertyGroup Condition=" '$(Configuration)|$(Platform)' == 'Debug|AnyCPU' ">
    <DebugSymbols>true</DebugSymbols>
    <DebugType>full</DebugType>
    <Optimize>false</Optimize>
    <OutputPath>bin\Debug\</OutputPath>
    <DefineConstants>DEBUG;TRACE</DefineConstants>
    <ErrorReport>prompt</ErrorReport>
    <WarningLevel>4</WarningLevel>
    <CodeAnalysisRuleSet>AllRules.ruleset</CodeAnalysisRuleSet>
    <Prefer32Bit>false</Prefer32Bit>
  </PropertyGroup>
  <PropertyGroup Condition=" '$(Configuration)|$(Platform)' == 'Release|AnyCPU' ">
    <DebugType>pdbonly</DebugType>
    <Optimize>true</Optimize>
    <OutputPath>bin\Release\</OutputPath>
    <DefineConstants>TRACE</DefineConstants>
    <ErrorReport>prompt</ErrorReport>
    <WarningLevel>4</WarningLevel>
    <CodeAnalysisRuleSet>AllRules.ruleset</CodeAnalysisRuleSet>
    <Prefer32Bit>false</Prefer32Bit>
  </PropertyGroup>
  <ItemGroup>
<<<<<<< HEAD
    <Reference Include="ICSharpCode.SharpZipLib, Version=1.0.0.999, Culture=neutral, PublicKeyToken=1b03e6acf1164f73, processorArchitecture=MSIL">
      <HintPath>..\..\packages\SharpZipLib.1.0.0\lib\net45\ICSharpCode.SharpZipLib.dll</HintPath>
    </Reference>
    <Reference Include="NPOI, Version=2.4.1.0, Culture=neutral, PublicKeyToken=0df73ec7942b34e1, processorArchitecture=MSIL">
      <HintPath>..\..\packages\NPOI.2.4.1\lib\net45\NPOI.dll</HintPath>
    </Reference>
    <Reference Include="NPOI.OOXML, Version=2.4.1.0, Culture=neutral, PublicKeyToken=0df73ec7942b34e1, processorArchitecture=MSIL">
      <HintPath>..\..\packages\NPOI.2.4.1\lib\net45\NPOI.OOXML.dll</HintPath>
    </Reference>
    <Reference Include="NPOI.OpenXml4Net, Version=2.4.1.0, Culture=neutral, PublicKeyToken=0df73ec7942b34e1, processorArchitecture=MSIL">
      <HintPath>..\..\packages\NPOI.2.4.1\lib\net45\NPOI.OpenXml4Net.dll</HintPath>
    </Reference>
    <Reference Include="NPOI.OpenXmlFormats, Version=2.4.1.0, Culture=neutral, PublicKeyToken=0df73ec7942b34e1, processorArchitecture=MSIL">
      <HintPath>..\..\packages\NPOI.2.4.1\lib\net45\NPOI.OpenXmlFormats.dll</HintPath>
=======
    <Reference Include="BouncyCastle.Crypto, Version=1.8.6.0, Culture=neutral, PublicKeyToken=0e99375e54769942, processorArchitecture=MSIL">
      <HintPath>..\..\packages\Portable.BouncyCastle.1.8.6.7\lib\net40\BouncyCastle.Crypto.dll</HintPath>
    </Reference>
    <Reference Include="ICSharpCode.SharpZipLib, Version=1.2.0.246, Culture=neutral, PublicKeyToken=1b03e6acf1164f73, processorArchitecture=MSIL">
      <HintPath>..\..\packages\SharpZipLib.1.2.0\lib\net45\ICSharpCode.SharpZipLib.dll</HintPath>
    </Reference>
    <Reference Include="NPOI, Version=2.5.1.0, Culture=neutral, PublicKeyToken=0df73ec7942b34e1, processorArchitecture=MSIL">
      <HintPath>..\..\packages\NPOI.2.5.1\lib\net45\NPOI.dll</HintPath>
    </Reference>
    <Reference Include="NPOI.OOXML, Version=2.5.1.0, Culture=neutral, PublicKeyToken=0df73ec7942b34e1, processorArchitecture=MSIL">
      <HintPath>..\..\packages\NPOI.2.5.1\lib\net45\NPOI.OOXML.dll</HintPath>
    </Reference>
    <Reference Include="NPOI.OpenXml4Net, Version=2.5.1.0, Culture=neutral, PublicKeyToken=0df73ec7942b34e1, processorArchitecture=MSIL">
      <HintPath>..\..\packages\NPOI.2.5.1\lib\net45\NPOI.OpenXml4Net.dll</HintPath>
    </Reference>
    <Reference Include="NPOI.OpenXmlFormats, Version=2.5.1.0, Culture=neutral, PublicKeyToken=0df73ec7942b34e1, processorArchitecture=MSIL">
      <HintPath>..\..\packages\NPOI.2.5.1\lib\net45\NPOI.OpenXmlFormats.dll</HintPath>
>>>>>>> 3fb0bfb6
    </Reference>
    <Reference Include="System" />
    <Reference Include="System.Data" />
    <Reference Include="System.Xml" />
  </ItemGroup>
  <ItemGroup>
    <Compile Include="Program.cs" />
    <Compile Include="Properties\AssemblyInfo.cs" />
  </ItemGroup>
  <ItemGroup>
    <BootstrapperPackage Include="Microsoft.Net.Client.3.5">
      <Visible>False</Visible>
      <ProductName>.NET Framework 3.5 SP1 Client Profile</ProductName>
      <Install>false</Install>
    </BootstrapperPackage>
    <BootstrapperPackage Include="Microsoft.Net.Framework.3.5.SP1">
      <Visible>False</Visible>
      <ProductName>.NET Framework 3.5 SP1</ProductName>
      <Install>true</Install>
    </BootstrapperPackage>
    <BootstrapperPackage Include="Microsoft.Windows.Installer.3.1">
      <Visible>False</Visible>
      <ProductName>Windows Installer 3.1</ProductName>
      <Install>true</Install>
    </BootstrapperPackage>
  </ItemGroup>
  <ItemGroup>
    <None Include="app.config" />
    <None Include="packages.config" />
  </ItemGroup>
  <Import Project="$(MSBuildToolsPath)\Microsoft.CSharp.targets" />
  <!-- To modify your build process, add your task inside one of the targets below and uncomment it. 
       Other similar extension points exist, see Microsoft.Common.targets.
  <Target Name="BeforeBuild">
  </Target>
  <Target Name="AfterBuild">
  </Target>
  -->
</Project><|MERGE_RESOLUTION|>--- conflicted
+++ resolved
@@ -63,7 +63,6 @@
     <Prefer32Bit>false</Prefer32Bit>
   </PropertyGroup>
   <ItemGroup>
-<<<<<<< HEAD
     <Reference Include="ICSharpCode.SharpZipLib, Version=1.0.0.999, Culture=neutral, PublicKeyToken=1b03e6acf1164f73, processorArchitecture=MSIL">
       <HintPath>..\..\packages\SharpZipLib.1.0.0\lib\net45\ICSharpCode.SharpZipLib.dll</HintPath>
     </Reference>
@@ -78,7 +77,6 @@
     </Reference>
     <Reference Include="NPOI.OpenXmlFormats, Version=2.4.1.0, Culture=neutral, PublicKeyToken=0df73ec7942b34e1, processorArchitecture=MSIL">
       <HintPath>..\..\packages\NPOI.2.4.1\lib\net45\NPOI.OpenXmlFormats.dll</HintPath>
-=======
     <Reference Include="BouncyCastle.Crypto, Version=1.8.6.0, Culture=neutral, PublicKeyToken=0e99375e54769942, processorArchitecture=MSIL">
       <HintPath>..\..\packages\Portable.BouncyCastle.1.8.6.7\lib\net40\BouncyCastle.Crypto.dll</HintPath>
     </Reference>
@@ -96,7 +94,6 @@
     </Reference>
     <Reference Include="NPOI.OpenXmlFormats, Version=2.5.1.0, Culture=neutral, PublicKeyToken=0df73ec7942b34e1, processorArchitecture=MSIL">
       <HintPath>..\..\packages\NPOI.2.5.1\lib\net45\NPOI.OpenXmlFormats.dll</HintPath>
->>>>>>> 3fb0bfb6
     </Reference>
     <Reference Include="System" />
     <Reference Include="System.Data" />
