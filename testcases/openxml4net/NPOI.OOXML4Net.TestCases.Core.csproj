<Project Sdk="Microsoft.NET.Sdk">

  <PropertyGroup>
    <TargetFrameworks>net472;net6.0</TargetFrameworks>
    <GenerateAssemblyInfo>false</GenerateAssemblyInfo>
    <AssemblyName>NPOI.OOXML4Net.TestCases</AssemblyName>
    <RootNamespace>TestCases</RootNamespace>
    <SignAssembly>true</SignAssembly>
    <AssemblyOriginatorKeyFile>..\..\npoi.snk</AssemblyOriginatorKeyFile>
    <OutputPath>..\..\solution\$(Configuration)\</OutputPath>
  </PropertyGroup>

	<PropertyGroup>
		<DefineConstants>HIDE_UNREACHABLE_CODE</DefineConstants>
		<NoWarn>1701;1702;0108;0618;618;108;0612;612;162;0162</NoWarn>
		<WarningLevel>1</WarningLevel>
	</PropertyGroup>
	
  <ItemGroup>
<<<<<<< HEAD
    <PackageReference Include="Microsoft.NET.Test.Sdk" Version="17.5.0" />
    <PackageReference Include="NUnit" Version="3.13.3" />
    <PackageReference Include="NUnit3TestAdapter" Version="4.4.2" />
=======
    <PackageReference Include="GitHubActionsTestLogger" Version="2.3.2" />
    <PackageReference Include="Microsoft.NET.Test.Sdk" Version="17.6.1" />
    <PackageReference Include="NUnit" Version="3.13.3" />
    <PackageReference Include="NUnit3TestAdapter" Version="4.5.0" />
>>>>>>> 4f16a95c
  </ItemGroup>

  <ItemGroup>
    <ProjectReference Include="..\..\main\NPOI.Core.csproj" />
    <ProjectReference Include="..\..\ooxml\NPOI.OOXML.Core.csproj" />
    <ProjectReference Include="..\..\openxml4Net\NPOI.OpenXml4Net.Core.csproj" />
    <ProjectReference Include="..\..\OpenXmlFormats\NPOI.OpenXmlFormats.Core.csproj" />
    <ProjectReference Include="..\ooxml\NPOI.OOXML.TestCases.Core.csproj" />
  </ItemGroup>

  <Target Name="CopyCustomContent" AfterTargets="AfterBuild">
    <Copy SourceFiles="App.config" DestinationFiles="$(OutDir)\testhost.dll.config" />
  </Target>


</Project><|MERGE_RESOLUTION|>--- conflicted
+++ resolved
@@ -17,16 +17,13 @@
 	</PropertyGroup>
 	
   <ItemGroup>
-<<<<<<< HEAD
     <PackageReference Include="Microsoft.NET.Test.Sdk" Version="17.5.0" />
     <PackageReference Include="NUnit" Version="3.13.3" />
     <PackageReference Include="NUnit3TestAdapter" Version="4.4.2" />
-=======
     <PackageReference Include="GitHubActionsTestLogger" Version="2.3.2" />
     <PackageReference Include="Microsoft.NET.Test.Sdk" Version="17.6.1" />
     <PackageReference Include="NUnit" Version="3.13.3" />
     <PackageReference Include="NUnit3TestAdapter" Version="4.5.0" />
->>>>>>> 4f16a95c
   </ItemGroup>
 
   <ItemGroup>
