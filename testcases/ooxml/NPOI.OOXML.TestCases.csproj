﻿<?xml version="1.0" encoding="utf-8"?>
<Project ToolsVersion="4.0" DefaultTargets="Build" xmlns="http://schemas.microsoft.com/developer/msbuild/2003">
  <PropertyGroup>
    <Configuration Condition=" '$(Configuration)' == '' ">Debug</Configuration>
    <Platform Condition=" '$(Platform)' == '' ">AnyCPU</Platform>
    <ProductVersion>9.0.30729</ProductVersion>
    <SchemaVersion>2.0</SchemaVersion>
    <ProjectGuid>{0BF8C464-8779-43CF-AD7A-B1109A86EAAE}</ProjectGuid>
    <OutputType>Library</OutputType>
    <AppDesignerFolder>Properties</AppDesignerFolder>
    <RootNamespace>NPOI.OOXML.Testcases</RootNamespace>
    <AssemblyName>NPOI.OOXML.Testcases</AssemblyName>
    <TargetFrameworkVersion>v4.0</TargetFrameworkVersion>
    <FileAlignment>512</FileAlignment>
    <ProjectTypeGuids>{3AC096D0-A1C2-E12C-1390-A8335801FDAB};{FAE04EC0-301F-11D3-BF4B-00C04F79EFBC}</ProjectTypeGuids>
    <FileUpgradeFlags>
    </FileUpgradeFlags>
    <OldToolsVersion>3.5</OldToolsVersion>
    <UpgradeBackupLocation />
    <PublishUrl>publish\</PublishUrl>
    <Install>true</Install>
    <InstallFrom>Disk</InstallFrom>
    <UpdateEnabled>false</UpdateEnabled>
    <UpdateMode>Foreground</UpdateMode>
    <UpdateInterval>7</UpdateInterval>
    <UpdateIntervalUnits>Days</UpdateIntervalUnits>
    <UpdatePeriodically>false</UpdatePeriodically>
    <UpdateRequired>false</UpdateRequired>
    <MapFileExtensions>true</MapFileExtensions>
    <ApplicationRevision>0</ApplicationRevision>
    <ApplicationVersion>1.0.0.%2a</ApplicationVersion>
    <IsWebBootstrapper>false</IsWebBootstrapper>
    <UseApplicationTrust>false</UseApplicationTrust>
    <BootstrapperEnabled>true</BootstrapperEnabled>
    <SignAssembly>true</SignAssembly>
    <AssemblyOriginatorKeyFile>..\..\main\npoi.snk</AssemblyOriginatorKeyFile>
  </PropertyGroup>
  <PropertyGroup Condition=" '$(Configuration)|$(Platform)' == 'Debug|AnyCPU' ">
    <DebugSymbols>true</DebugSymbols>
    <DebugType>full</DebugType>
    <Optimize>false</Optimize>
    <OutputPath>..\..\solution\Lib\.net4\</OutputPath>
    <DefineConstants>DEBUG;TRACE;HIDE_UNREACHABLE_CODE</DefineConstants>
    <ErrorReport>prompt</ErrorReport>
    <WarningLevel>4</WarningLevel>
    <CodeAnalysisRuleSet>AllRules.ruleset</CodeAnalysisRuleSet>
    <CodeAnalysisIgnoreGeneratedCode>false</CodeAnalysisIgnoreGeneratedCode>
  </PropertyGroup>
  <PropertyGroup Condition=" '$(Configuration)|$(Platform)' == 'Release|AnyCPU' ">
    <DebugType>pdbonly</DebugType>
    <Optimize>true</Optimize>
    <OutputPath>..\..\solution\Lib\.net4\</OutputPath>
    <DefineConstants>TRACE;HIDE_UNREACHABLE_CODE</DefineConstants>
    <ErrorReport>prompt</ErrorReport>
    <WarningLevel>4</WarningLevel>
    <CodeAnalysisRuleSet>AllRules.ruleset</CodeAnalysisRuleSet>
  </PropertyGroup>
  <PropertyGroup Condition="'$(Configuration)|$(Platform)' == '.net 4 Release|AnyCPU'">
    <OutputPath>..\..\solution\Lib\.net4\</OutputPath>
    <DefineConstants>TRACE;HIDE_UNREACHABLE_CODE</DefineConstants>
    <Optimize>true</Optimize>
    <DebugType>pdbonly</DebugType>
    <PlatformTarget>AnyCPU</PlatformTarget>
    <ErrorReport>prompt</ErrorReport>
    <CodeAnalysisRuleSet>AllRules.ruleset</CodeAnalysisRuleSet>
  </PropertyGroup>
  <PropertyGroup Condition="'$(Configuration)|$(Platform)' == '.net 2 Release|AnyCPU'">
    <OutputPath>..\..\solution\Lib\.net2\</OutputPath>
    <DefineConstants>TRACE;HIDE_UNREACHABLE_CODE</DefineConstants>
    <Optimize>true</Optimize>
    <DebugType>pdbonly</DebugType>
    <PlatformTarget>AnyCPU</PlatformTarget>
    <ErrorReport>prompt</ErrorReport>
    <CodeAnalysisRuleSet>AllRules.ruleset</CodeAnalysisRuleSet>
  </PropertyGroup>
  <ItemGroup>
    <Reference Include="ICSharpCode.SharpZipLib, Version=0.86.0.518, Culture=neutral, PublicKeyToken=1b03e6acf1164f73, processorArchitecture=MSIL">
      <SpecificVersion>False</SpecificVersion>
      <HintPath>..\..\solution\Lib\Release.net4\ICSharpCode.SharpZipLib.dll</HintPath>
      <Private>True</Private>
    </Reference>
<<<<<<< HEAD
    <Reference Include="NSubstitute, Version=1.10.0.0, Culture=neutral, PublicKeyToken=92dd2e9066daa5ca, processorArchitecture=MSIL">
      <HintPath>..\..\solution\visualstudio\packages\NSubstitute.1.10.0.0\lib\net40\NSubstitute.dll</HintPath>
      <Private>True</Private>
    </Reference>
=======
>>>>>>> fd4f04fa
    <Reference Include="nunit.core, Version=2.6.4.14350, Culture=neutral, PublicKeyToken=96d09a1eb7f44a77, processorArchitecture=MSIL">
      <HintPath>..\..\solution\visualstudio\packages\NUnitTestAdapter.2.0.0\lib\nunit.core.dll</HintPath>
      <Private>False</Private>
    </Reference>
    <Reference Include="nunit.core.interfaces, Version=2.6.4.14350, Culture=neutral, PublicKeyToken=96d09a1eb7f44a77, processorArchitecture=MSIL">
      <HintPath>..\..\solution\visualstudio\packages\NUnitTestAdapter.2.0.0\lib\nunit.core.interfaces.dll</HintPath>
      <Private>False</Private>
    </Reference>
    <Reference Include="nunit.framework, Version=2.6.3.13283, Culture=neutral, PublicKeyToken=96d09a1eb7f44a77, processorArchitecture=MSIL">
      <SpecificVersion>False</SpecificVersion>
      <HintPath>..\..\solution\Lib\nunit.framework.dll</HintPath>
    </Reference>
    <Reference Include="nunit.util, Version=2.6.4.14350, Culture=neutral, PublicKeyToken=96d09a1eb7f44a77, processorArchitecture=MSIL">
      <HintPath>..\..\solution\visualstudio\packages\NUnitTestAdapter.2.0.0\lib\nunit.util.dll</HintPath>
      <Private>False</Private>
    </Reference>
    <Reference Include="NUnit.VisualStudio.TestAdapter, Version=2.0.0.0, Culture=neutral, PublicKeyToken=4cb40d35494691ac, processorArchitecture=MSIL">
      <HintPath>..\..\solution\visualstudio\packages\NUnitTestAdapter.2.0.0\lib\NUnit.VisualStudio.TestAdapter.dll</HintPath>
      <Private>False</Private>
    </Reference>
    <Reference Include="System" />
    <Reference Include="System.configuration" />
    <Reference Include="System.Core">
      <RequiredTargetFramework>3.5</RequiredTargetFramework>
    </Reference>
    <Reference Include="System.Data" />
    <Reference Include="System.Drawing" />
    <Reference Include="System.Xml" />
  </ItemGroup>
  <ItemGroup>
    <Compile Include="..\..\solution\Lib\RunSerialyAndSweepTmpFilesAttribute.cs">
      <Link>RunSerialyAndSweepTmpFilesAttribute.cs</Link>
    </Compile>
    <Compile Include="Properties\AssemblyInfo.cs" />
    <Compile Include="Properties\Settings.Designer.cs">
      <AutoGen>True</AutoGen>
      <DesignTimeSharedInput>True</DesignTimeSharedInput>
      <DependentUpon>Settings.settings</DependentUpon>
    </Compile>
    <Compile Include="SS\Converter\TestExcelToHtmlConverterSuite.cs" />
    <Compile Include="SS\Format\TestCellFormatPart.cs" />
    <Compile Include="SS\Formula\Eval\TestXSSFCircularReferences.cs" />
    <Compile Include="SS\Formula\Functions\TestProper.cs" />
    <Compile Include="SS\TestWorkbookFactory.cs" />
    <Compile Include="SS\UserModel\BaseTestXCell.cs" />
    <Compile Include="TestDetectAsOOXML.cs" />
    <Compile Include="TestEmbeded.cs" />
    <Compile Include="TestPOIXMLDocument.cs" />
    <Compile Include="TestPOIXMLProperties.cs" />
    <Compile Include="Util\TestIdentifierManager.cs" />
    <Compile Include="XSSF\Extractor\TestXSSFExcelExtractor.cs" />
    <Compile Include="XSSF\Extractor\TestXSSFExportToXML.cs" />
    <Compile Include="XSSF\IO\TestLoadSaveXSSF.cs" />
    <Compile Include="XSSF\Model\TestCalculationChain.cs" />
    <Compile Include="XSSF\Model\TestCommentsTable.cs" />
    <Compile Include="XSSF\Model\TestExternalLinksTable.cs" />
    <Compile Include="XSSF\Model\TestMapInfo.cs" />
    <Compile Include="XSSF\Model\TestSharedStringsTable.cs" />
    <Compile Include="XSSF\Model\TestStylesTable.cs" />
    <Compile Include="XSSF\Streaming\AutoSizeColumnTrackerTests.cs" />
    <Compile Include="XSSF\Streaming\GZIPSheetDataWriterTests.cs" />
    <Compile Include="XSSF\Streaming\SheetDataWriterTests.cs" />
    <Compile Include="XSSF\Streaming\SXSSFCellTests.cs" />
    <Compile Include="XSSF\Streaming\SXSSFCreationHelperTests.cs" />
    <Compile Include="XSSF\Streaming\SXSSFEvaluationCellTests.cs" />
    <Compile Include="XSSF\Streaming\SXSSFEvaluationWorkbookTests.cs" />
    <Compile Include="XSSF\Streaming\SXSSFFormulaEvaluatorTests.cs" />
    <Compile Include="XSSF\Streaming\SXSSFRowTests.cs" />
    <Compile Include="XSSF\Streaming\SXSSFSheetTests.cs" />
    <Compile Include="XSSF\Streaming\SXSSFWorkbookTests.cs" />
    <Compile Include="XSSF\UserModel\Charts\TestXSSFCategoryAxis.cs" />
    <Compile Include="XSSF\UserModel\Charts\TestXSSFChartAxis.cs" />
    <Compile Include="XSSF\UserModel\Charts\TestXSSFChartLegend.cs" />
    <Compile Include="XSSF\UserModel\Charts\TestXSSFLineChartData.cs" />
    <Compile Include="XSSF\UserModel\Charts\TestXSSFManualLayout.cs" />
    <Compile Include="XSSF\UserModel\Charts\TestXSSFScatterChartData.cs" />
    <Compile Include="XSSF\UserModel\Charts\TestXSSFValueAxis.cs" />
    <Compile Include="XSSF\UserModel\TestFormulaEvaluatorOnXSSF.cs" />
    <Compile Include="XSSF\UserModel\TestMissingWorkbookOnXSSF.cs" />
    <Compile Include="XSSF\UserModel\TestMultiSheetFormulaEvaluatorOnXSSF.cs" />
    <Compile Include="XSSF\UserModel\Extensions\TestXSSFBorder.cs" />
    <Compile Include="XSSF\UserModel\Extensions\TestXSSFCellFill.cs" />
    <Compile Include="XSSF\UserModel\Helpers\TestColumnHelper.cs" />
    <Compile Include="XSSF\UserModel\Helpers\TestHeaderFooterHelper.cs" />
    <Compile Include="XSSF\UserModel\TestSheetHiding.cs" />
    <Compile Include="XSSF\UserModel\TestUnfixedBugs.cs" />
    <Compile Include="XSSF\UserModel\TestXSSFBugs.cs" />
    <Compile Include="XSSF\UserModel\TestXSSFCell.cs" />
    <Compile Include="XSSF\UserModel\TestXSSFCellStyle.cs" />
    <Compile Include="XSSF\UserModel\TestXSSFChart.cs" />
    <Compile Include="XSSF\UserModel\TestXSSFChartSheet.cs" />
    <Compile Include="XSSF\UserModel\TestXSSFColGrouping.cs" />
    <Compile Include="XSSF\UserModel\TestXSSFColor.cs" />
    <Compile Include="XSSF\UserModel\TestXSSFComment.cs" />
    <Compile Include="XSSF\UserModel\TestXSSFConditionalFormatting.cs" />
    <Compile Include="XSSF\UserModel\TestXSSFDataFormat.cs" />
    <Compile Include="XSSF\UserModel\TestXSSFDataValidation.cs" />
    <Compile Include="XSSF\UserModel\TestXSSFDrawing.cs" />
    <Compile Include="XSSF\UserModel\TestXSSFExternalFunctions.cs" />
    <Compile Include="XSSF\UserModel\TestXSSFFont.cs" />
    <Compile Include="XSSF\UserModel\TestXSSFFormulaEvaluation.cs" />
    <Compile Include="XSSF\UserModel\TestXSSFFormulaParser.cs" />
    <Compile Include="XSSF\UserModel\TestXSSFHeaderFooter.cs" />
    <Compile Include="XSSF\UserModel\TestXSSFHyperlink.cs" />
    <Compile Include="XSSF\UserModel\TestXSSFName.cs" />
    <Compile Include="XSSF\UserModel\TestXSSFPicture.cs" />
    <Compile Include="XSSF\UserModel\TestXSSFPictureData.cs" />
    <Compile Include="XSSF\UserModel\TestXSSFPivotTable.cs" />
    <Compile Include="XSSF\UserModel\TestXSSFPrintSetup.cs" />
    <Compile Include="XSSF\UserModel\TestXSSFRichTextString.cs" />
    <Compile Include="XSSF\UserModel\TestXSSFRow.cs" />
    <Compile Include="XSSF\UserModel\TestXSSFSheet.cs" />
    <Compile Include="XSSF\UserModel\TestXSSFSheetAutosizeColumn.cs" />
    <Compile Include="XSSF\UserModel\TestXSSFSheetRowGrouping.cs" />
    <Compile Include="XSSF\UserModel\TestXSSFSheetShiftRows.cs" />
    <Compile Include="XSSF\UserModel\TestXSSFSheetUpdateArrayFormulas.cs" />
    <Compile Include="XSSF\UserModel\TestXSSFSimpleShape.cs" />
    <Compile Include="XSSF\UserModel\TestXSSFTable.cs" />
    <Compile Include="XSSF\UserModel\TestXSSFTextParagraph.cs" />
    <Compile Include="XSSF\UserModel\TestXSSFTextRun.cs" />
    <Compile Include="XSSF\UserModel\TestXSSFVMLDrawing.cs" />
    <Compile Include="XSSF\UserModel\TestXSSFWorkbook.cs" />
    <Compile Include="XSSF\Util\TestCTColComparator.cs" />
    <Compile Include="XSSF\Util\TestEvilUnclosedBRFixingInputStream.cs" />
    <Compile Include="XSSF\Util\TestNumericRanges.cs" />
    <Compile Include="XSSF\XSSFITestDataProvider.cs" />
    <Compile Include="XSSF\XSSFTestDataSamples.cs" />
    <Compile Include="XWPF\Extractor\TestExternalEntities.cs" />
    <Compile Include="XWPF\Extractor\TestXWPFWordExtractor.cs" />
    <Compile Include="XWPF\Model\TestXWPFDecorators.cs" />
    <Compile Include="XWPF\Model\TestXWPFHeaderFooterPolicy.cs" />
    <Compile Include="XWPF\TestAllExtendedProperties.cs" />
    <Compile Include="XWPF\TestDocumentProtection.cs" />
    <Compile Include="XWPF\TestPackageCorePropertiesGetKeywords.cs" />
    <Compile Include="XWPF\TestXWPFBugs.cs" />
    <Compile Include="XWPF\UserModel\TestChangeTracking.cs" />
    <Compile Include="XWPF\UserModel\TestXWPFBugs.cs" />
    <Compile Include="XWPF\UserModel\TestXWPFDocument.cs" />
    <Compile Include="XWPF\UserModel\TestXWPFFootnotes.cs" />
    <Compile Include="XWPF\UserModel\TestXWPFHeader.cs" />
    <Compile Include="XWPF\UserModel\TestXWPFHeadings.cs" />
    <Compile Include="XWPF\UserModel\TestXWPFNumbering.cs" />
    <Compile Include="XWPF\UserModel\TestXWPFParagraph.cs" />
    <Compile Include="XWPF\UserModel\TestXWPFPictureData.cs" />
    <Compile Include="XWPF\UserModel\TestXWPFRun.cs" />
    <Compile Include="XWPF\UserModel\TestXWPFSDT.cs" />
    <Compile Include="XWPF\UserModel\TestXWPFSmartTag.cs" />
    <Compile Include="XWPF\UserModel\TestXWPFStyles.cs" />
    <Compile Include="XWPF\UserModel\TestXWPFTable.cs" />
    <Compile Include="XWPF\UserModel\TestXWPFTableCell.cs" />
    <Compile Include="XWPF\UserModel\TestXWPFTableRow.cs" />
    <Compile Include="XWPF\XWPFTestDataSamples.cs" />
  </ItemGroup>
  <ItemGroup>
    <ProjectReference Include="..\..\main\NPOI.csproj">
      <Project>{10FA8538-157A-4380-A4F6-8E2C3EE92CAE}</Project>
      <Name>NPOI</Name>
    </ProjectReference>
    <ProjectReference Include="..\..\ooxml\NPOI.OOXML.csproj">
      <Project>{6BEED965-B9A0-4FFA-B96D-0F380A97331A}</Project>
      <Name>NPOI.OOXML</Name>
    </ProjectReference>
    <ProjectReference Include="..\..\ooxml\openxml4Net\NPOI.OpenXml4Net.csproj">
      <Project>{C9F265B7-ECE3-4755-B0B1-79536575C2A9}</Project>
      <Name>NPOI.OpenXml4Net</Name>
    </ProjectReference>
    <ProjectReference Include="..\..\ooxml\OpenXmlFormats\NPOI.OpenXmlFormats.csproj">
      <Project>{A6874784-2875-4F40-9E8F-8385A640F5D6}</Project>
      <Name>NPOI.OpenXmlFormats</Name>
    </ProjectReference>
    <ProjectReference Include="..\main\NPOI.TestCases.csproj">
      <Project>{a920c2ba-8bfd-4f54-8401-7d1c0730f1f0}</Project>
      <Name>NPOI.TestCases</Name>
    </ProjectReference>
  </ItemGroup>
  <ItemGroup>
    <None Include="App.config">
      <SubType>Designer</SubType>
    </None>
    <None Include="packages.config" />
    <None Include="Properties\Settings.settings">
      <Generator>SettingsSingleFileGenerator</Generator>
      <LastGenOutput>Settings.Designer.cs</LastGenOutput>
    </None>
  </ItemGroup>
  <ItemGroup>
    <None Include="..\..\main\npoi.snk">
      <Link>npoi.snk</Link>
    </None>
  </ItemGroup>
  <ItemGroup>
    <BootstrapperPackage Include=".NETFramework,Version=v4.0">
      <Visible>False</Visible>
      <ProductName>Microsoft .NET Framework 4 %28x86 and x64%29</ProductName>
      <Install>true</Install>
    </BootstrapperPackage>
    <BootstrapperPackage Include="Microsoft.Net.Client.3.5">
      <Visible>False</Visible>
      <ProductName>.NET Framework 3.5 SP1 Client Profile</ProductName>
      <Install>false</Install>
    </BootstrapperPackage>
    <BootstrapperPackage Include="Microsoft.Net.Framework.3.5.SP1">
      <Visible>False</Visible>
      <ProductName>.NET Framework 3.5 SP1</ProductName>
      <Install>false</Install>
    </BootstrapperPackage>
    <BootstrapperPackage Include="Microsoft.Windows.Installer.3.1">
      <Visible>False</Visible>
      <ProductName>Windows Installer 3.1</ProductName>
      <Install>true</Install>
    </BootstrapperPackage>
  </ItemGroup>
  <ItemGroup />
  <ItemGroup />
  <Import Project="$(MSBuildBinPath)\Microsoft.CSharp.targets" />
  <!-- To modify your build process, add your task inside one of the targets below and uncomment it. 
       Other similar extension points exist, see Microsoft.Common.targets.
  <Target Name="BeforeBuild">
  </Target>
  <Target Name="AfterBuild">
  </Target>
  -->
</Project><|MERGE_RESOLUTION|>--- conflicted
+++ resolved
@@ -79,13 +79,18 @@
       <HintPath>..\..\solution\Lib\Release.net4\ICSharpCode.SharpZipLib.dll</HintPath>
       <Private>True</Private>
     </Reference>
-<<<<<<< HEAD
     <Reference Include="NSubstitute, Version=1.10.0.0, Culture=neutral, PublicKeyToken=92dd2e9066daa5ca, processorArchitecture=MSIL">
       <HintPath>..\..\solution\visualstudio\packages\NSubstitute.1.10.0.0\lib\net40\NSubstitute.dll</HintPath>
       <Private>True</Private>
     </Reference>
-=======
->>>>>>> fd4f04fa
+    <Reference Include="nunit.core, Version=2.6.4.14350, Culture=neutral, PublicKeyToken=96d09a1eb7f44a77, processorArchitecture=MSIL">
+      <HintPath>..\..\solution\visualstudio\packages\NUnitTestAdapter.2.0.0\lib\nunit.core.dll</HintPath>
+      <Private>False</Private>
+    </Reference>
+    <Reference Include="nunit.core.interfaces, Version=2.6.4.14350, Culture=neutral, PublicKeyToken=96d09a1eb7f44a77, processorArchitecture=MSIL">
+      <HintPath>..\..\solution\visualstudio\packages\NUnitTestAdapter.2.0.0\lib\nunit.core.interfaces.dll</HintPath>
+      <Private>False</Private>
+    </Reference>
     <Reference Include="nunit.core, Version=2.6.4.14350, Culture=neutral, PublicKeyToken=96d09a1eb7f44a77, processorArchitecture=MSIL">
       <HintPath>..\..\solution\visualstudio\packages\NUnitTestAdapter.2.0.0\lib\nunit.core.dll</HintPath>
       <Private>False</Private>
