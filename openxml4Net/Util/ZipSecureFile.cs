--- conflicted
+++ resolved
@@ -14,17 +14,13 @@
     {
         private static double MIN_INFLATE_RATIO = 0.01d;
         private static long MAX_ENTRY_SIZE = 0xFFFFFFFFL;
-<<<<<<< HEAD
 
         // don't alert for expanded sizes smaller than 100k
         private static long GRACE_ENTRY_SIZE = 100*1024L;
 
         // The default maximum size of extracted text 
         private static long MAX_TEXT_SIZE = 10*1024*1024L;
-=======
-        // don't alert for expanded sizes smaller than 100k
-        private static long GRACE_ENTRY_SIZE = 100*1024L;
->>>>>>> b5c14adf
+
         /**
          * Sets the ratio between de- and inflated bytes to detect zipbomb.
          * It defaults to 1% (= 0.01d), i.e. when the compression is better than
